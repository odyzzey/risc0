// Copyright 2023 RISC Zero, Inc.
//
// Licensed under the Apache License, Version 2.0 (the "License");
// you may not use this file except in compliance with the License.
// You may obtain a copy of the License at
//
//     http://www.apache.org/licenses/LICENSE-2.0
//
// Unless required by applicable law or agreed to in writing, software
// distributed under the License is distributed on an "AS IS" BASIS,
// WITHOUT WARRANTIES OR CONDITIONS OF ANY KIND, either express or implied.
// See the License for the specific language governing permissions and
// limitations under the License.

//! CPU implementation of the HAL.

use core::{
    cell::{Ref, RefMut},
    marker::PhantomData,
    ops::Range,
    slice::{from_raw_parts, from_raw_parts_mut},
};
use std::{cell::RefCell, rc::Rc};

use bytemuck::Pod;
use ndarray::{ArrayView, ArrayViewMut, Axis};
use rayon::prelude::*;
use risc0_core::field::{
    baby_bear::{BabyBearElem, BabyBearExtElem},
    Elem, ExtElem, RootsOfUnity,
};

use super::{Buffer, Hal, ProverHash};
use crate::{
    core::{
        log2_ceil,
        ntt::{bit_rev_32, bit_reverse, evaluate_ntt, expand, interpolate_ntt},
        sha::{Digest, Sha256},
        sha_cpu,
    },
    FRI_FOLD,
};

pub type BabyBearCpuHal = CpuHal<BabyBearElem, BabyBearExtElem>;

pub struct CpuHal<E: Elem, EE: ExtElem> {
    phantom: PhantomData<(E, EE)>,
}

impl<E: Elem, EE: ExtElem> CpuHal<E, EE> {
    pub fn new() -> Self {
        CpuHal {
            phantom: PhantomData,
        }
    }
}

#[derive(Debug, Clone)]
struct Region(usize, usize);

impl Region {
    fn offset(&self) -> usize {
        self.0
    }

    fn size(&self) -> usize {
        self.1
    }

    fn range(&self) -> Range<usize> {
        Range {
            start: self.offset(),
            end: self.offset() + self.size(),
        }
    }
}

#[derive(Clone)]
pub struct CpuBuffer<T> {
    buf: Rc<RefCell<Vec<T>>>,
    region: Region,
}

impl<T: Default + Clone + Pod> CpuBuffer<T> {
    fn new(size: usize) -> Self {
        let buf = vec![T::default(); size];
        CpuBuffer {
            buf: Rc::new(RefCell::new(buf)),
            region: Region(0, size),
        }
    }

    fn copy_from(slice: &[T]) -> Self {
        let bytes = bytemuck::cast_slice(slice);
        CpuBuffer {
            buf: Rc::new(RefCell::new(Vec::from(bytes))),
            region: Region(0, slice.len()),
        }
    }

    pub fn as_slice<'a>(&'a self) -> Ref<'a, [T]> {
        let vec = self.buf.borrow();
        Ref::map(vec, |vec| {
            let slice = bytemuck::cast_slice(vec);
            &slice[self.region.range()]
        })
    }

    pub fn as_slice_mut<'a>(&'a self) -> RefMut<'a, [T]> {
        let vec = self.buf.borrow_mut();
        RefMut::map(vec, |vec| {
            let slice = bytemuck::cast_slice_mut(vec);
            &mut slice[self.region.range()]
        })
    }
}

impl<T: Pod> Buffer<T> for CpuBuffer<T> {
    fn size(&self) -> usize {
        self.region.size()
    }

    fn slice(&self, offset: usize, size: usize) -> CpuBuffer<T> {
        assert!(offset + size <= self.size());
        let region = Region(self.region.offset() + offset, size);
        CpuBuffer {
            buf: Rc::clone(&self.buf),
            region,
        }
    }

    fn view<F: FnOnce(&[T])>(&self, f: F) {
        let buf = self.buf.borrow();
        let slice = bytemuck::cast_slice(&buf);
        f(&slice[self.region.range()]);
    }

    fn view_mut<F: FnOnce(&mut [T])>(&self, f: F) {
        let mut buf = self.buf.borrow_mut();
        let slice = bytemuck::cast_slice_mut(&mut buf);
        f(&mut slice[self.region.range()]);
    }
}

impl<E, EE> Hal for CpuHal<E, EE>
where
    E: Elem + RootsOfUnity,
    EE: ExtElem<SubElem = E>,
{
    type Elem = E;
    type ExtElem = EE;

    type BufferElem = CpuBuffer<Self::Elem>;
    type BufferExtElem = CpuBuffer<Self::ExtElem>;
    type BufferDigest = CpuBuffer<Digest>;
    type BufferU32 = CpuBuffer<u32>;

    fn alloc_elem(&self, _name: &'static str, size: usize) -> Self::BufferElem {
        CpuBuffer::new(size)
    }

    fn copy_from_elem(&self, _name: &'static str, slice: &[Self::Elem]) -> Self::BufferElem {
        CpuBuffer::copy_from(slice)
    }

    fn alloc_extelem(&self, _name: &'static str, size: usize) -> Self::BufferExtElem {
        CpuBuffer::new(size)
    }

    fn copy_from_extelem(
        &self,
        _name: &'static str,
        slice: &[Self::ExtElem],
    ) -> Self::BufferExtElem {
        CpuBuffer::copy_from(slice)
    }

    fn alloc_digest(&self, _name: &'static str, size: usize) -> Self::BufferDigest {
        CpuBuffer::new(size)
    }

    fn copy_from_digest(&self, _name: &'static str, slice: &[Digest]) -> Self::BufferDigest {
        CpuBuffer::copy_from(slice)
    }

    fn alloc_u32(&self, _name: &'static str, size: usize) -> Self::BufferU32 {
        CpuBuffer::new(size)
    }

    fn copy_from_u32(&self, _name: &'static str, slice: &[u32]) -> Self::BufferU32 {
        CpuBuffer::copy_from(slice)
    }

    #[tracing::instrument(skip_all)]
    fn batch_expand(&self, output: &Self::BufferElem, input: &Self::BufferElem, count: usize) {
        let out_size = output.size() / count;
        let in_size = input.size() / count;
        let expand_bits = log2_ceil(out_size / in_size);
        assert_eq!(out_size, in_size * (1 << expand_bits));
        assert_eq!(out_size * count, output.size());
        assert_eq!(in_size * count, input.size());
        output
            .as_slice_mut()
            .par_chunks_exact_mut(out_size)
            .zip(input.as_slice().par_chunks_exact(in_size))
            .for_each(|(output, input)| {
                expand(output, input, expand_bits);
            });
    }

    #[tracing::instrument(skip_all)]
    fn batch_evaluate_ntt(&self, io: &Self::BufferElem, count: usize, expand_bits: usize) {
        let row_size = io.size() / count;
        assert_eq!(row_size * count, io.size());
        io.as_slice_mut()
            .par_chunks_exact_mut(row_size)
            .for_each(|row| {
                evaluate_ntt::<Self::Elem, Self::Elem>(row, expand_bits);
            });
    }

    #[tracing::instrument(skip_all)]
    fn batch_interpolate_ntt(&self, io: &Self::BufferElem, count: usize) {
        let row_size = io.size() / count;
        assert_eq!(row_size * count, io.size());
        io.as_slice_mut()
            .par_chunks_exact_mut(row_size)
            .for_each(|row| {
                interpolate_ntt::<Self::Elem, Self::Elem>(row);
            });
    }

    #[tracing::instrument(skip_all)]
    fn batch_bit_reverse(&self, io: &Self::BufferElem, count: usize) {
        let row_size = io.size() / count;
        assert_eq!(row_size * count, io.size());
        io.as_slice_mut()
            .par_chunks_exact_mut(row_size)
            .for_each(|row| {
                bit_reverse(row);
            });
    }

    #[tracing::instrument(skip_all)]
    fn batch_evaluate_any(
        &self,
        coeffs: &Self::BufferElem,
        poly_count: usize,
        which: &Self::BufferU32,
        xs: &Self::BufferExtElem,
        out: &Self::BufferExtElem,
    ) {
        let po2 = log2_ceil(coeffs.size() / poly_count);
        assert_eq!(poly_count * (1 << po2), coeffs.size());
        let eval_count = which.size();
        assert_eq!(xs.size(), eval_count);
        assert_eq!(out.size(), eval_count);
        let coeffs = coeffs.as_slice().to_vec(); // TODO: avoid copy
        let which = which.as_slice();
        let xs = xs.as_slice();
        let mut out = out.as_slice_mut();
        (&which[..], &xs[..], &mut out[..])
            .into_par_iter()
            .for_each(|(id, x, out)| {
                let mut tot = Self::ExtElem::ZERO;
                let mut cur = Self::ExtElem::ONE;
                let id = *id as usize;
                let count = 1 << po2;
                let local = &coeffs[count * id..count * id + count];
                for coeff in local {
                    tot += cur * *coeff;
                    cur *= *x;
                }
                *out = tot;
            });
    }

    #[tracing::instrument(skip_all)]
    fn zk_shift(&self, io: &Self::BufferElem, poly_count: usize) {
        let bits = log2_ceil(io.size() / poly_count);
        let count = io.size();
        assert_eq!(io.size(), poly_count * (1 << bits));
        let mut io = io.as_slice_mut();
        (&mut io[..], 0..count)
            .into_par_iter()
            .for_each(|(io, idx)| {
                let pos = idx & ((1 << bits) - 1);
                let rev = bit_rev_32(pos as u32) >> (32 - bits);
                let pow3 = Self::Elem::from_u64(3).pow(rev as usize);
                *io = *io * pow3;
            });
    }

    #[tracing::instrument(skip_all)]
    fn mix_poly_coeffs(
        &self,
        output: &Self::BufferExtElem,
        mix_start: &Self::ExtElem,
        mix: &Self::ExtElem,
        input: &Self::BufferElem,
        combos: &Self::BufferU32,
        input_size: usize,
        count: usize,
    ) {
        log::debug!(
            "output: {}, input: {}, combos: {}, input_size: {input_size}, count: {count}",
            output.size(),
            input.size(),
            combos.size()
        );

        let mut mix_cur = *mix_start;
        let mix_pows: Vec<_> = (0..input_size)
            .map(|_| {
                let val = mix_cur;
                mix_cur *= *mix;
                val
            })
            .collect();

        // Make everything into plain slices so we can pass them between threads.
        let combos: &[u32] = &combos.as_slice();
        let mix_pows: &[Self::ExtElem] = mix_pows.as_slice();
        let input: &[Self::Elem] = &input.as_slice();

        output
            .as_slice_mut()
            .par_chunks_exact_mut(count)
            .enumerate()
            .for_each(|(id, out_chunk): (usize, &mut [Self::ExtElem])| {
                for i in 0..input_size {
                    if combos[i] != id as u32 {
                        continue;
                    }
                    for idx in 0..count {
                        out_chunk[idx] += mix_pows[i] * input[count * i + idx];
                    }
                }
            });
    }

    #[tracing::instrument(skip_all)]
    fn eltwise_add_elem(
        &self,
        output: &Self::BufferElem,
        input1: &Self::BufferElem,
        input2: &Self::BufferElem,
    ) {
        assert_eq!(output.size(), input1.size());
        assert_eq!(output.size(), input2.size());
        let mut output = output.as_slice_mut();
        let input1 = input1.as_slice();
        let input2 = input2.as_slice();
        (&mut output[..], &input1[..], &input2[..])
            .into_par_iter()
            .for_each(|(o, a, b)| {
                *o = *a + *b;
            });
    }

    #[tracing::instrument(skip_all)]
    fn eltwise_sum_extelem(&self, output: &Self::BufferElem, input: &Self::BufferExtElem) {
        let count = output.size() / Self::ExtElem::EXT_SIZE;
        let to_add = input.size() / count;
        assert_eq!(output.size(), count * Self::ExtElem::EXT_SIZE);
        assert_eq!(input.size(), count * to_add);
        let mut output = output.as_slice_mut();
        let mut output =
            ArrayViewMut::from_shape((Self::ExtElem::EXT_SIZE, count), &mut output).unwrap();
        let output = output.axis_iter_mut(Axis(1)).into_par_iter();
        let input = input.as_slice();
        let input = ArrayView::from_shape((to_add, count), &input).unwrap();
        let input = input.axis_iter(Axis(1)).into_par_iter();
        output.zip(input).for_each(|(mut output, input)| {
            let mut sum = Self::ExtElem::ZERO;
            for i in input {
                sum += *i;
            }
            for i in 0..Self::ExtElem::EXT_SIZE {
                output[i] = sum.subelems()[i]
            }
        });
    }

    #[tracing::instrument(skip_all)]
    fn eltwise_copy_elem(&self, output: &Self::BufferElem, input: &Self::BufferElem) {
        let count = output.size();
        assert_eq!(count, input.size());
        let mut output = output.as_slice_mut();
        let input = input.as_slice();
        (&mut output[..], &input[..])
            .into_par_iter()
            .for_each(|(output, input)| {
                *output = *input;
            });
    }

    #[tracing::instrument(skip_all)]
    fn fri_fold(&self, output: &Self::BufferElem, input: &Self::BufferElem, mix: &Self::ExtElem) {
        let count = output.size() / Self::ExtElem::EXT_SIZE;
        assert_eq!(output.size(), count * Self::ExtElem::EXT_SIZE);
        assert_eq!(input.size(), output.size() * FRI_FOLD);
        let mut output = output.as_slice_mut();
        let input = input.as_slice();

        // TODO: parallelize
        for idx in 0..count {
            let mut tot = Self::ExtElem::ZERO;
            let mut cur_mix = Self::ExtElem::ONE;
            for i in 0..FRI_FOLD {
                let rev_i = bit_rev_32(i as u32) >> (32 - log2_ceil(FRI_FOLD));
                let rev_idx = rev_i as usize * count + idx;
                let factor = Self::ExtElem::from_subelems(
                    (0..Self::ExtElem::EXT_SIZE).map(|i| input[i * count * FRI_FOLD + rev_idx]),
                );
                tot += cur_mix * factor;
                cur_mix *= *mix;
            }
            for i in 0..Self::ExtElem::EXT_SIZE {
                output[count * i + idx] = tot.subelems()[i];
            }
        }
    }

}

pub struct CpuShaProverHash<E: Elem, EE: ExtElem> {
        phantom: PhantomData<(E, EE)>,
}

impl<E, EE> ProverHash<CpuHal<E, EE>> for CpuShaProverHash<E, EE>
where
    E: Elem + RootsOfUnity,
    EE: ExtElem<SubElem = E>,
{
    #[tracing::instrument(skip_all)]
    fn hash_rows(_hal : &CpuHal<E, EE>, output: &CpuBuffer<Digest>, matrix: &CpuBuffer<E>) {
        let row_size = output.size();
        let col_size = matrix.size() / output.size();
        assert_eq!(matrix.size(), col_size * row_size);
        let mut output = output.as_slice_mut();
        let matrix = matrix.as_slice().to_vec(); // TODO: avoid copy
        output.par_iter_mut().enumerate().for_each(|(idx, output)| {
            *output = *sha_cpu::Impl::hash_pod_stride(matrix.as_slice(), idx, col_size, row_size);
        });
    }

    fn hash_fold(_hal : &CpuHal<E, EE>, output: &CpuBuffer<Digest>, input: &CpuBuffer<Digest>) {
        let input_size = input.size();
        let output_size = output.size();
        assert_eq!(input_size, 2 * output_size);
<<<<<<< HEAD
        //let mut io = io.as_slice_mut();
        let sha = sha_cpu::Impl {};
        let mut output = output.as_slice_mut();
        let input = input.as_slice().to_vec();  // TODO: avoid copy
=======
        let mut io = io.as_slice_mut();
        let (output, input) = unsafe {
            (
                from_raw_parts_mut(io.as_mut_ptr().add(output_size), output_size),
                from_raw_parts(io.as_ptr().add(input_size), input_size),
            )
        };
>>>>>>> c44f5a9b
        output
            .par_iter_mut()
            .zip(input.par_chunks_exact(2))
            .for_each(|(output, input)| {
                *output = *sha_cpu::Impl::hash_pair(&input[0], &input[1]);
            });
    }
}

#[cfg(test)]
mod tests {
    use hex::FromHex;
    use rand::thread_rng;

    use super::*;

    #[test]
    #[should_panic]
    fn check_req() {
        let hal = BabyBearCpuHal::new();
        let a = hal.alloc_elem("a", 10);
        let b = hal.alloc_elem("b", 20);
        hal.eltwise_add_elem(&a, &b, &b);
    }

    #[test]
    fn fp() {
        let hal: BabyBearCpuHal = CpuHal::new();
        const COUNT: usize = 1024 * 1024;
        test_binary(
            &hal,
            |o, a, b| {
                hal.eltwise_add_elem(o, a, b);
            },
            |a, b| *a + *b,
            COUNT,
        );
    }

    fn test_binary<H, HF, CF>(hal: &H, hal_fn: HF, cpu_fn: CF, count: usize)
    where
        H: Hal,
        HF: Fn(&H::BufferElem, &H::BufferElem, &H::BufferElem),
        CF: Fn(&H::Elem, &H::Elem) -> H::Elem,
    {
        let a = hal.alloc_elem("a", count);
        let b = hal.alloc_elem("b", count);
        let o = hal.alloc_elem("o", count);
        let mut golden = Vec::with_capacity(count);
        let mut rng = thread_rng();
        a.view_mut(|a| {
            b.view_mut(|b| {
                for i in 0..count {
                    a[i] = H::Elem::random(&mut rng);
                    b[i] = H::Elem::random(&mut rng);
                }
                for i in 0..count {
                    golden.push(cpu_fn(&a[i], &b[i]));
                }
            });
        });
        hal_fn(&o, &a, &b);
        o.view(|o| {
            assert_eq!(o, &golden[..]);
        });
    }

    fn do_sha_rows(rows: usize, cols: usize, expected: &[&str]) {
        let hal: BabyBearCpuHal = CpuHal::new();
        let matrix_size = rows * cols;
        let matrix = hal.alloc_elem("matrix", matrix_size);
        let output = hal.alloc_digest("output", rows);
        hal.sha_rows(&output, &matrix);
        output.view(|view| {
            assert_eq!(expected.len(), view.len());
            for (expected, actual) in expected.iter().zip(view) {
                assert_eq!(Digest::from_hex(expected).unwrap(), *actual);
            }
        });
    }

    #[test]
    fn sha_rows() {
        do_sha_rows(
            1,
            16,
            &["da5698be17b9b46962335799779fbeca8ce5d491c0d26243bafef9ea1837a9d8"],
        );
    }
}<|MERGE_RESOLUTION|>--- conflicted
+++ resolved
@@ -449,20 +449,9 @@
         let input_size = input.size();
         let output_size = output.size();
         assert_eq!(input_size, 2 * output_size);
-<<<<<<< HEAD
-        //let mut io = io.as_slice_mut();
         let sha = sha_cpu::Impl {};
         let mut output = output.as_slice_mut();
         let input = input.as_slice().to_vec();  // TODO: avoid copy
-=======
-        let mut io = io.as_slice_mut();
-        let (output, input) = unsafe {
-            (
-                from_raw_parts_mut(io.as_mut_ptr().add(output_size), output_size),
-                from_raw_parts(io.as_ptr().add(input_size), input_size),
-            )
-        };
->>>>>>> c44f5a9b
         output
             .par_iter_mut()
             .zip(input.par_chunks_exact(2))
