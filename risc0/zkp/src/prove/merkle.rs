// Copyright 2023 RISC Zero, Inc.
//
// Licensed under the Apache License, Version 2.0 (the "License");
// you may not use this file except in compliance with the License.
// You may obtain a copy of the License at
//
//     http://www.apache.org/licenses/LICENSE-2.0
//
// Unless required by applicable law or agreed to in writing, software
// distributed under the License is distributed on an "AS IS" BASIS,
// WITHOUT WARRANTIES OR CONDITIONS OF ANY KIND, either express or implied.
// See the License for the specific language governing permissions and
// limitations under the License.

use alloc::vec::Vec;

#[allow(unused_imports)]
use log::debug;

use core::marker::PhantomData;

use crate::{
<<<<<<< HEAD
    core::sha::{Digest, Sha},
    hal::{Buffer, Hal, ProverHash},
=======
    core::sha::{Digest, Sha256},
    hal::{Buffer, Hal},
>>>>>>> c44f5a9b
    merkle::MerkleTreeParams,
    prove::write_iop::WriteIOP,
};

pub struct MerkleTreeProver<H, PH> where H: Hal, PH : ProverHash<H> {
    phantom: PhantomData<PH>,
    params: MerkleTreeParams,
    // The retained matrix of values
    matrix: H::BufferElem,
    // A heap style array where node N has children 2*N and 2*N+1.  The size of
    // this buffer is (1 << (layers + 1)) and begins at offset 1 (zero is unused
    // to make indexing nicer).
    nodes: Vec<Digest>,
    // The root value
    root: Digest,
}

impl<H, PH> MerkleTreeProver<H, PH> where H: Hal, PH : ProverHash<H> {
    /// Generate a merkle tree from a matrix of values.
    ///
    /// The proofs will prove a single 'column' of values in the tree at a
    /// certain row. Layout is presumed to be packed row-major.
    /// The number of queries represents the expected # of queries and
    /// determines the size of the 'top' layer. It is important that the
    /// verifier is constructed with identical size parameters, including # of
    /// queries, or verification may fail.
    ///
    /// matrix: `rows * cols`
    /// rows: `domain = steps * INV_RATE`, `steps` is always a power of 2.
    /// cols: `count = circuit_cols`
    #[tracing::instrument(name = "MerkleTreeProver", skip_all)]
    pub fn new(hal: &H, matrix: &H::BufferElem, rows: usize, cols: usize, queries: usize) -> Self {
        assert_eq!(matrix.size(), rows * cols);
        let params = MerkleTreeParams::new(rows, cols, queries);
        // Allocate nodes
        let nodes = hal.alloc_digest("nodes", rows * 2);
<<<<<<< HEAD
        // Sha each column
        PH::hash_rows(hal, &nodes.slice(rows, rows), matrix);
=======
        // SHA-256 hash each column
        hal.sha_rows(&nodes.slice(rows, rows), matrix);
>>>>>>> c44f5a9b
        // For each layer, sha up the layer below
        tracing::info_span!("hash_fold").in_scope(|| {
            for i in (0..params.layers).rev() {
                let layer_size = 1 << i;
                PH::hash_fold(hal, &nodes.slice(layer_size, layer_size), &nodes.slice(layer_size * 2, layer_size * 2));
            }
        });
        let mut nodes_host = Vec::with_capacity(nodes.size());
        nodes.view(|view| {
            nodes_host.extend_from_slice(view);
        });
        let root = nodes_host[1];
        MerkleTreeProver {
            phantom: PhantomData,
            params,
            matrix: matrix.clone(),
            nodes: nodes_host,
            root,
        }
    }

    /// Write the 'top' of the merkle tree and commit to the root.
    pub fn commit<S: Sha256>(&self, iop: &mut WriteIOP<S>) {
        let top_size = self.params.top_size;
        iop.write_pod_slice(&self.nodes[top_size..top_size * 2]);
        iop.commit(self.root());
    }

    /// Get the root digest of the tree.
    pub fn root(&self) -> &Digest {
        &self.root
    }

    /// Generate a proof at a given index, and return the values at that column.
    ///
    /// The format of the proof is always:
    /// 1) The column itself
    /// 2) The 'other' digests up to the top.
    ///
    /// It is presumed the verifier is given the index of the row from other
    /// parts of the protocol, and verification will of course fail if the
    /// wrong row is specified.
    pub fn prove<S: Sha256>(&self, iop: &mut WriteIOP<S>, idx: usize) -> Vec<H::Elem> {
        assert!(idx < self.params.row_size);
        let mut out = Vec::with_capacity(self.params.col_size);
        self.matrix.view(|view| {
            for i in 0..self.params.col_size {
                out.push(view[idx + i * self.params.row_size]);
            }
        });
        iop.write_field_elem_slice::<H::Elem>(out.as_slice());
        let mut idx = idx + self.params.row_size;
        while idx >= 2 * self.params.top_size {
            let low_bit = idx % 2;
            idx /= 2;
            let other_idx = 2 * idx + (1 - low_bit);
            iop.write_pod_slice(&[self.nodes[other_idx]]);
        }
        out
    }
}

#[cfg(test)]
mod tests {
    use rand::{Rng, RngCore};
    use risc0_core::field::{
        baby_bear::{BabyBear, BabyBearElem, BabyBearExtElem},
        Elem,
    };

    use super::*;
    use crate::verify::VerifyHal;
    use crate::{
        adapter::{MixState, PolyExt},
        core::sha_cpu,
        hal::cpu::{BabyBearCpuHal, CpuHal},
        verify::{merkle::MerkleTreeVerifier, read_iop::ReadIOP, CpuVerifyHal, VerificationError},
    };

    struct MockCircuit {}

    impl PolyExt<BabyBear> for MockCircuit {
        fn poly_ext(
            &self,
            _mix: &BabyBearExtElem,
            _u: &[BabyBearExtElem],
            _args: &[&[BabyBearElem]],
        ) -> MixState<BabyBearExtElem> {
            unimplemented!()
        }
    }

    type TestVerifyHal<'a> = CpuVerifyHal<'a, sha_cpu::Impl, BabyBear, MockCircuit>;

    fn init_prover<H: Hal>(
        hal: &H,
        rows: usize,
        cols: usize,
        queries: usize,
    ) -> MerkleTreeProver<H> {
        // Initialize a prover with leaves 0..size
        let size: u32 = (rows * cols) as u32;
        let mut data: Vec<H::Elem> = Vec::new();
        for val in 0..size {
            data.push(H::Elem::from_u64((u32::MAX / 2) as u64 - val as u64));
        }
        let matrix = hal.copy_from_elem("matrix", data.as_slice());

        MerkleTreeProver::new(hal, &matrix, rows, cols, queries)
    }

    fn bad_row_access<H: Hal, S: Sha256>(hal: &H, rows: usize, cols: usize, queries: usize) {
        let prover = init_prover(hal, rows, cols, queries);
        let mut iop = WriteIOP::<S>::new();
        prover.prove(&mut iop, rows);
    }

    fn possibly_bad_verify<H: VerifyHal<Elem = BabyBearElem>>(
        hal: &BabyBearCpuHal,
        rows: usize,
        cols: usize,
        queries: usize,
        bad_query: usize,
        manipulate_proof: bool,
    ) {
        let prover = init_prover(hal, rows, cols, queries);

        let mut iop = WriteIOP::<H::Sha256>::new();
        prover.commit(&mut iop);
        for _query in 0..queries {
            let r_idx = (iop.rng.next_u32() as usize) % rows;
            let col = prover.prove(&mut iop, r_idx);
            for c_idx in 0..cols {
                assert_eq!(
                    col[c_idx],
                    BabyBearElem::from_u64((u32::MAX / 2) as u64 - ((r_idx + c_idx * rows) as u64))
                );
            }
        }
        {
            if manipulate_proof {
                let mut rng = rand::thread_rng();
                let manip_idx = rng.gen::<usize>() % iop.proof.len();
                iop.proof[manip_idx] ^= 1;
            }
            let mut r_iop = ReadIOP::<H::Sha256>::new(&iop.proof);
            let verifier = MerkleTreeVerifier::<H>::new(&mut r_iop, rows, cols, queries);
            assert_eq!(verifier.root(), prover.root());
            let mut err = false;
            for query in 0..queries {
                let r_idx = (r_iop.next_u32() as usize) % rows;
                if query == bad_query {
                    if rows == 1 {
                        assert!(false, "Cannot test for bad query if there is only one row");
                    }
                    let r_idx = (r_idx + 1) % rows;
                    let verification = verifier.verify(&mut r_iop, r_idx);
                    match verification {
                        Ok(_) => assert!(
                            false,
                            "Merkle tree wrongly passed verify when tested on the wrong row"
                        ),
                        Err(VerificationError::InvalidProof) => {}
                        Err(_) => assert!(
                            false,
                            "Merkle tree failed validation for an unexpected reason"
                        ),
                    }
                    err = true;
                    break;
                }
                let col = verifier.verify(&mut r_iop, r_idx).unwrap();
                for c_idx in 0..cols {
                    assert_eq!(
                        col[c_idx],
                        BabyBearElem::from((u32::MAX / 2) - ((r_idx + c_idx * rows) as u32))
                    );
                }
            }
            if !err {
                r_iop.verify_complete();
            }
        }
    }

    fn randomize_sizes() -> (usize, usize, usize) {
        // Chooses random values of `rows`, `cols`, and `queries` such that:
        // `rows` is a power of 2
        // `cols` & `queries` have a wide distribution but tend to take small values
        let mut rng = rand::thread_rng();
        let rows = 1 << (rng.gen::<u8>() % 10);
        let cols = (rng.gen::<usize>() % (1 << (rng.gen::<u8>() % 10))) + 1;
        let queries = (rng.gen::<usize>() % (1 << (rng.gen::<u8>() % 10))) + 1;
        (rows, cols, queries)
    }

    #[test]
    #[should_panic(expected = "assertion failed: idx < self.params.row_size")]
    fn merkle_cpu_1_1_1_bad_row_access() {
        let hal: BabyBearCpuHal = CpuHal::new();
        bad_row_access::<_, sha_cpu::Impl>(&hal, 1, 1, 1);
    }

    #[test]
    #[should_panic(expected = "assertion failed: idx < self.params.row_size")]
    fn merkle_cpu_4_4_2_bad_row_access() {
        let hal: BabyBearCpuHal = CpuHal::new();
        bad_row_access::<_, sha_cpu::Impl>(&hal, 4, 4, 2);
    }

    #[test]
    #[should_panic(expected = "assertion failed: idx < self.params.row_size")]
    fn merkle_cpu_randomized_bad_row_access() {
        let hal: BabyBearCpuHal = CpuHal::new();
        let (rows, cols, queries) = randomize_sizes();
        bad_row_access::<_, sha_cpu::Impl>(&hal, rows, cols, queries);
    }

    #[test]
    fn merkle_cpu_1_1_1_verify() {
        let hal: BabyBearCpuHal = CpuHal::new();

        // Test a complete verification with no bad queries (by setting bad_query out of
        // range)
        possibly_bad_verify::<TestVerifyHal>(&hal, 1, 1, 1, 4, false);
    }

    #[test]
    fn merkle_cpu_4_4_2_verify() {
        let hal: BabyBearCpuHal = CpuHal::new();
        // Test a complete verification with no bad queries (by setting bad_query out of
        // range)
        possibly_bad_verify::<TestVerifyHal>(&hal, 4, 4, 2, 4, false);
    }

    #[test]
    fn merkle_cpu_randomized_verify() {
        let hal: BabyBearCpuHal = CpuHal::new();
        for _rep in 0..100 {
            let (rows, cols, queries) = randomize_sizes();
            // Test a complete verification with no bad queries (by setting bad_query out of
            // range)
            possibly_bad_verify::<TestVerifyHal>(&hal, rows, cols, queries, queries + 1, false);
        }
    }

    #[test]
    fn merkle_cpu_2_1_1_bad_query() {
        // n.b. since we test bad queries by incrementing the row, we can't test for a
        // bad query with rows == 1
        let hal: BabyBearCpuHal = CpuHal::new();
        possibly_bad_verify::<TestVerifyHal>(&hal, 2, 1, 1, 0, false);
    }

    #[test]
    fn merkle_cpu_4_4_2_bad_query() {
        let mut rng = rand::thread_rng();
        let hal: BabyBearCpuHal = CpuHal::new();
        let queries = 2;
        // Test a complete verification with a bad query
        let bad_query = rng.gen::<usize>() % queries;
        possibly_bad_verify::<TestVerifyHal>(&hal, 4, 4, queries, bad_query, false);
    }

    #[test]
    fn merkle_cpu_randomized_bad_query() {
        let mut rng = rand::thread_rng();
        let hal: BabyBearCpuHal = CpuHal::new();
        let (rows, cols, queries) = randomize_sizes();
        // At least two rows are required to test querying an incorrect row
        let rows = if rows == 1 { 2 } else { rows };
        // Test a complete verification with a bad query
        let bad_query = rng.gen::<usize>() % queries;
        possibly_bad_verify::<TestVerifyHal>(&hal, rows, cols, queries, bad_query, false);
    }

    #[test]
    #[should_panic]
    fn merkle_cpu_1_1_1_verify_manipulated() {
        let hal: BabyBearCpuHal = CpuHal::new();
        for _rep in 0..50 {
            // Test a verification with a manipulated proof but no bad queries (by setting
            // bad_query out of range) Do this multiple times as the
            // manipulation location is random
            possibly_bad_verify::<TestVerifyHal>(&hal, 1, 1, 1, 2, true);
        }
    }

    #[test]
    #[should_panic]
    fn merkle_cpu_4_4_2_verify_manipulated() {
        let hal: BabyBearCpuHal = CpuHal::new();
        for _rep in 0..50 {
            // Test a verification with a manipulated proof but no bad queries (by setting
            // bad_query out of range) Do this multiple times as the
            // manipulation location is random
            possibly_bad_verify::<TestVerifyHal>(&hal, 4, 4, 2, 4, true);
        }
    }

    #[test]
    #[should_panic]
    fn merkle_cpu_randomized_verify_manipulated() {
        let hal: BabyBearCpuHal = CpuHal::new();
        for _rep in 0..50 {
            let (rows, cols, queries) = randomize_sizes();
            // Test a verification with a manipulated proof but no bad queries (by setting
            // bad_query out of range) Do this multiple times as the
            // manipulation location is random
            possibly_bad_verify::<TestVerifyHal>(&hal, rows, cols, queries, queries + 1, true);
        }
    }
}<|MERGE_RESOLUTION|>--- conflicted
+++ resolved
@@ -20,13 +20,8 @@
 use core::marker::PhantomData;
 
 use crate::{
-<<<<<<< HEAD
-    core::sha::{Digest, Sha},
+    core::sha::{Digest, Sha256},
     hal::{Buffer, Hal, ProverHash},
-=======
-    core::sha::{Digest, Sha256},
-    hal::{Buffer, Hal},
->>>>>>> c44f5a9b
     merkle::MerkleTreeParams,
     prove::write_iop::WriteIOP,
 };
@@ -63,13 +58,8 @@
         let params = MerkleTreeParams::new(rows, cols, queries);
         // Allocate nodes
         let nodes = hal.alloc_digest("nodes", rows * 2);
-<<<<<<< HEAD
-        // Sha each column
+        // Hash each column
         PH::hash_rows(hal, &nodes.slice(rows, rows), matrix);
-=======
-        // SHA-256 hash each column
-        hal.sha_rows(&nodes.slice(rows, rows), matrix);
->>>>>>> c44f5a9b
         // For each layer, sha up the layer below
         tracing::info_span!("hash_fold").in_scope(|| {
             for i in (0..params.layers).rev() {
